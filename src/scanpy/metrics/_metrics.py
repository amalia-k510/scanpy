"""Metrics which don't quite deserve their own file."""

from __future__ import annotations

from typing import TYPE_CHECKING

import numpy as np
import pandas as pd
from natsort import natsorted
from pandas.api.types import CategoricalDtype
<<<<<<< HEAD
from scipy.sparse import coo_matrix

from .._compat import SpBase

if TYPE_CHECKING:
    from collections.abc import Sequence

    from anndata import AnnData
    from numpy.typing import ArrayLike
=======

if TYPE_CHECKING:
    from collections.abc import Sequence
>>>>>>> 473a4378


def confusion_matrix(
    orig: pd.Series | np.ndarray | Sequence,
    new: pd.Series | np.ndarray | Sequence,
    data: pd.DataFrame | None = None,
    *,
    normalize: bool = True,
) -> pd.DataFrame:
    """Given an original and new set of labels, create a labelled confusion matrix.

    Parameters `orig` and `new` can either be entries in data or categorical arrays
    of the same size.

    Params
    ------
    orig
        Original labels.
    new
        New labels.
    data
        Optional dataframe to fill entries from.
    normalize
        Should the confusion matrix be normalized?


    Examples
    --------

    .. plot::

        import scanpy as sc; import seaborn as sns
        pbmc = sc.datasets.pbmc68k_reduced()
        cmtx = sc.metrics.confusion_matrix("bulk_labels", "louvain", pbmc.obs)
        sns.heatmap(cmtx)

    """
    from sklearn.metrics import confusion_matrix as _confusion_matrix

    if data is not None:
        if isinstance(orig, str):
            orig = data[orig]
        if isinstance(new, str):
            new = data[new]

    # Coercing so I don't have to deal with it later
    orig, new = pd.Series(orig), pd.Series(new)
    assert len(orig) == len(new)

    unique_labels = pd.unique(np.concatenate((orig.to_numpy(), new.to_numpy())))

    # Compute
    mtx = _confusion_matrix(orig, new, labels=unique_labels)
    if normalize:
        sums = mtx.sum(axis=1)[:, np.newaxis]
        mtx = np.divide(mtx, sums, where=sums != 0)

    # Label
    orig_name = "Original labels" if orig.name is None else orig.name
    new_name = "New Labels" if new.name is None else new.name
    df = pd.DataFrame(
        mtx,
        index=pd.Index(unique_labels, name=orig_name),
        columns=pd.Index(unique_labels, name=new_name),
    )

    # Filter
    if isinstance(orig.dtype, CategoricalDtype):
        orig_idx = pd.Series(orig).cat.categories
    else:
        orig_idx = natsorted(pd.unique(orig))
    if isinstance(new.dtype, CategoricalDtype):
        new_idx = pd.Series(new).cat.categories
    else:
        new_idx = natsorted(pd.unique(new))
    df = df.loc[np.array(orig_idx), np.array(new_idx)]

<<<<<<< HEAD
    return df


def modularity(
    connectivities: ArrayLike | SpBase,
    labels: pd.Series | ArrayLike,
    *,
    is_directed: bool,
) -> float:
    """Compute the modularity of a graph given its connectivities and labels.

    Parameters
    ----------
    connectivities:
        Weighted adjacency matrix representing the graph. Can be a dense NumPy array or a sparse CSR matrix.
    labels:
        Cluster labels for each node in the graph.
    is_directed:
        Whether the graph is directed or undirected. If True, the graph is treated as directed; otherwise, it is treated as undirected.

    Returns
    -------
    float
        The modularity of the graph based on the provided clustering.
    """
    try:
        # try to import igraph in case the user wants to calculate modularity
        # not in the main module to avoid import errors
        import igraph as ig
    except ImportError as e:
        msg = "igraph is require for computing modularity"
        raise ImportError(msg) from e
    if isinstance(connectivities, SpBase):
        # check if the connectivities is a sparse matrix
        coo = coo_matrix(connectivities)
        edges = list(zip(coo.row, coo.col, strict=False))
        # converting to the coo format to extract the edges and weights
        # storing only non-zero elements and their indices
        weights = coo.data.tolist()
        graph = ig.Graph(edges=edges, directed=is_directed)
        graph.es["weight"] = weights
    else:
        # if the graph is dense, creates it directly using igraph's adjacency matrix
        dense_array = np.asarray(connectivities)
        igraph_mode = ig.ADJ_DIRECTED if is_directed else ig.ADJ_UNDIRECTED
        graph = ig.Graph.Weighted_Adjacency(dense_array.tolist(), mode=igraph_mode)
    # cluster labels to integer codes required by igraph
    labels = pd.Categorical(np.asarray(labels)).codes

    return graph.modularity(labels)


def modularity_adata(
    adata: AnnData,
    *,
    labels: str | ArrayLike = "leiden",
    obsp: str = "connectivities",
    is_directed: bool,
) -> float:
    # default to leiden labels and connectivities as it is more common
    """Compute modularity from an AnnData object using stored graph and clustering labels.

    Parameters
    ----------
    adata: AnnData
        The AnnData object containing the data.
    labels: str or array-like
        The key in adata.obs that contains the cluster labels.
    obsp: str
        The key in adata.obsp that contains the connectivities.

    Returns
    -------
    float
        The modularity of the graph based on the provided clustering.
    """
    label_array = adata.obs[labels] if isinstance(labels, str) else labels
    connectivities = adata.obsp[obsp]

    if isinstance(connectivities, pd.DataFrame):
        connectivities = connectivities.values

    return modularity(connectivities, label_array, is_directed=is_directed)
=======
    return df
>>>>>>> 473a4378
<|MERGE_RESOLUTION|>--- conflicted
+++ resolved
@@ -8,21 +8,12 @@
 import pandas as pd
 from natsort import natsorted
 from pandas.api.types import CategoricalDtype
-<<<<<<< HEAD
-from scipy.sparse import coo_matrix
-
-from .._compat import SpBase
 
 if TYPE_CHECKING:
     from collections.abc import Sequence
 
     from anndata import AnnData
     from numpy.typing import ArrayLike
-=======
-
-if TYPE_CHECKING:
-    from collections.abc import Sequence
->>>>>>> 473a4378
 
 
 def confusion_matrix(
@@ -100,7 +91,6 @@
         new_idx = natsorted(pd.unique(new))
     df = df.loc[np.array(orig_idx), np.array(new_idx)]
 
-<<<<<<< HEAD
     return df
 
 
@@ -183,7 +173,4 @@
     if isinstance(connectivities, pd.DataFrame):
         connectivities = connectivities.values
 
-    return modularity(connectivities, label_array, is_directed=is_directed)
-=======
-    return df
->>>>>>> 473a4378
+    return modularity(connectivities, label_array, is_directed=is_directed)