--- conflicted
+++ resolved
@@ -196,7 +196,6 @@
 
     pd.testing.assert_frame_equal(
         expected, sc.metrics.confusion_matrix(data["a"], "b", data)
-<<<<<<< HEAD
     )
 
 
@@ -301,7 +300,4 @@
     score = modularity(adj, labels, is_directed=False)
 
     # Modularity should be undefined for disconnected graphs
-    assert np.isnan(score)
-=======
-    )
->>>>>>> 473a4378
+    assert np.isnan(score)